--- conflicted
+++ resolved
@@ -13,26 +13,23 @@
 """,
 
         guidelines="""
-<<<<<<< HEAD
+Bot1 and Bot2 is just the version of bot, please focus only total.
 1. Use the provided files to answer the user's query.
 2. Create the new group of root cause at least 10 groups by analyzing each incident.
 3. Re-categorize the incidents based on the new root cause groups.
 4. Recurring incidents can be identified by checking if the similar incident happen many times in different period (weekly,monthly).
 5. Summarize the findings using pivot tables.
 6. Summarize the findings using graph.
-=======
-Bot1 and Bot2 is just the version of bot, please focus only total.
->>>>>>> 339eff0f
 
 Local Directory Files:
 - ASOL Infrastructure Cost.xlsx
 - Test Olaf.xlsx
 """,
-        model_name="gpt-4.1",  # Optional, will use default from config if not specified
+        model_name="o4-mini",  # Optional, will use default from config if not specified
         mcp_server_config_path="./mcp_config.json",
         quiet_mode=False,  # Optional, defaults to False
         use_reasoning=True,
-        reasoning_config=reasoning.ReasoningConfig(max_iterations=25, reasoning_trace=print_trace),
+        reasoning_config=reasoning.ReasoningConfig(max_iterations=40, reasoning_trace=print_trace),
     )
     print(result)
 
